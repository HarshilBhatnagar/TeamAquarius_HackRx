# HackRx Hackathon Deployment Guide

## 🚀 Quick Deployment for Hackathon Submission

Your HackRx RAG API is ready for hackathon submission! This guide provides the fastest deployment options.

## 📋 Submission Requirements Checklist

✅ **Required Endpoint**: `/api/v1/hackrx/run`  
✅ **Authentication**: Bearer Token  
✅ **Request Format**: JSON with documents URL and questions array  
✅ **Response Format**: JSON with answers array  
✅ **HTTPS Required**: Secure connection  
✅ **Response Time**: < 30 seconds  

## 🎯 Your API Endpoint

**Main Endpoint**: `POST /api/v1/hackrx/run`  
<<<<<<< HEAD
**Authentication**: `Authorization: Bearer YOUR_API_TOKEN`
=======
**Authentication**: `Authorization: Bearer `
>>>>>>> 3ae15079

## 🚀 Deployment Options

### Option 1: Railway (Recommended - Fastest)

1. **Fork/Clone your repository**
2. **Connect to Railway**:
   - Go to [railway.app](https://railway.app)
   - Connect your GitHub repository
   - Railway will auto-detect FastAPI

3. **Set Environment Variables**:
   ```env
   OPENAI_API_KEY=your-openai-api-key
<<<<<<< HEAD
   API_AUTH_TOKEN=your-api-auth-token
=======
   API_AUTH_TOKEN=
>>>>>>> 3ae15079
   PINECONE_API_KEY=your-pinecone-api-key
   PINECONE_INDEX_NAME=hackrx-index
   ```

4. **Deploy**: Railway will automatically deploy your app
5. **Get URL**: Your API will be available at `https://your-app.railway.app`

### Option 2: Render

1. **Connect to Render**:
   - Go to [render.com](https://render.com)
   - Connect your GitHub repository
   - Choose "Web Service"

2. **Configure**:
   - **Build Command**: `pip install -r requirements.txt`
   - **Start Command**: `uvicorn main:app --host 0.0.0.0 --port $PORT`
   - **Environment**: Python 3.11

3. **Set Environment Variables** (same as above)
4. **Deploy**: Render will build and deploy automatically

### Option 3: Heroku

1. **Install Heroku CLI**
2. **Deploy**:
   ```bash
   heroku create your-hackrx-app
   git push heroku main
   ```

3. **Set Environment Variables**:
   ```bash
   heroku config:set OPENAI_API_KEY=your-key
<<<<<<< HEAD
   heroku config:set API_AUTH_TOKEN=your-token
=======
   heroku config:set API_AUTH_TOKEN=
>>>>>>> 3ae15079
   heroku config:set PINECONE_API_KEY=your-key
   heroku config:set PINECONE_INDEX_NAME=hackrx-index
   ```

## 📝 Submission Format

### Your Webhook URL
```
https://your-app.railway.app/api/v1/hackrx/run
```

### Test Request
```bash
curl -X POST "https://your-app.railway.app/api/v1/hackrx/run" \
<<<<<<< HEAD
  -H "Authorization: Bearer YOUR_API_TOKEN" \
=======
  -H "Authorization: Bearer " \
>>>>>>> 3ae15079
  -H "Content-Type: application/json" \
  -d '{
    "documents": "https://hackrx.blob.core.windows.net/assets/policy.pdf?sv=2023-01-03&st=2025-07-04T09%3A11%3A24Z&se=2027-07-05T09%3A11%3A00Z&sr=b&sp=r&sig=N4a9OU0w0QXO6AOIBiu4bpl7AXvEZogeT%2FjUHNO7HzQ%3D",
    "questions": [
      "What is the grace period for premium payment under the National Parivar Mediclaim Plus Policy?",
      "What is the waiting period for pre-existing diseases (PED) to be covered?"
    ]
  }'
```

### Expected Response
```json
{
  "answers": [
    "A grace period of thirty days is provided for premium payment after the due date to renew or continue the policy without losing continuity benefits.",
    "There is a waiting period of thirty-six (36) months of continuous coverage from the first policy inception for pre-existing diseases and their direct complications to be covered."
  ]
}
```

## 🔧 Environment Setup

### Required API Keys

1. **OpenAI API Key**:
   - Get from [platform.openai.com](https://platform.openai.com)
   - Required for LLM processing

2. **Pinecone API Key**:
   - Get from [pinecone.io](https://pinecone.io)
   - Required for vector search

3. **Authentication Token**:
<<<<<<< HEAD
   - Use your own secure token for authentication
=======
   - Already provided: ``
>>>>>>> 3ae15079

## ✅ Pre-Submission Checklist

- [ ] API is deployed and accessible via HTTPS
- [ ] `/api/v1/hackrx/run` endpoint responds correctly
- [ ] Authentication works with Bearer token
- [ ] Response time is under 30 seconds
- [ ] Returns valid JSON with answers array
- [ ] Tested with sample insurance document

## 🎯 Hackathon Evaluation Features

Your API includes all required features:

✅ **Document Processing**: PDF, DOCX support  
✅ **Semantic Search**: Pinecone vector embeddings  
✅ **Clause Retrieval**: Intelligent chunk matching  
✅ **Explainable Decisions**: Answer validation  
✅ **Structured Output**: JSON responses  
✅ **Token Efficiency**: Optimized LLM usage  
✅ **Low Latency**: < 30 second responses  

## 🚨 Troubleshooting

### Common Issues:

1. **Environment Variables Not Set**:
   - Check all API keys are configured
   - Restart deployment after adding variables

2. **Import Errors**:
   - Ensure all dependencies in `requirements.txt`
   - Check Python version compatibility

3. **Timeout Issues**:
   - Optimize chunk sizes if needed
   - Check API key validity

### Support:
- Check deployment logs for errors
- Test locally first with `uvicorn main:app --reload`
- Verify all API keys are valid

## 🏆 Ready for Submission!

Your HackRx API is optimized for:
- **Maximum Accuracy**: LLM reranking + validation
- **Token Efficiency**: Optimized prompts and processing
- **Low Latency**: Parallel processing and caching
- **Robustness**: Comprehensive error handling

**Submit your webhook URL**: `https://your-app.railway.app/api/v1/hackrx/run` <|MERGE_RESOLUTION|>--- conflicted
+++ resolved
@@ -16,11 +16,7 @@
 ## 🎯 Your API Endpoint
 
 **Main Endpoint**: `POST /api/v1/hackrx/run`  
-<<<<<<< HEAD
 **Authentication**: `Authorization: Bearer YOUR_API_TOKEN`
-=======
-**Authentication**: `Authorization: Bearer `
->>>>>>> 3ae15079
 
 ## 🚀 Deployment Options
 
@@ -35,11 +31,7 @@
 3. **Set Environment Variables**:
    ```env
    OPENAI_API_KEY=your-openai-api-key
-<<<<<<< HEAD
    API_AUTH_TOKEN=your-api-auth-token
-=======
-   API_AUTH_TOKEN=
->>>>>>> 3ae15079
    PINECONE_API_KEY=your-pinecone-api-key
    PINECONE_INDEX_NAME=hackrx-index
    ```
@@ -74,11 +66,7 @@
 3. **Set Environment Variables**:
    ```bash
    heroku config:set OPENAI_API_KEY=your-key
-<<<<<<< HEAD
    heroku config:set API_AUTH_TOKEN=your-token
-=======
-   heroku config:set API_AUTH_TOKEN=
->>>>>>> 3ae15079
    heroku config:set PINECONE_API_KEY=your-key
    heroku config:set PINECONE_INDEX_NAME=hackrx-index
    ```
@@ -93,11 +81,7 @@
 ### Test Request
 ```bash
 curl -X POST "https://your-app.railway.app/api/v1/hackrx/run" \
-<<<<<<< HEAD
   -H "Authorization: Bearer YOUR_API_TOKEN" \
-=======
-  -H "Authorization: Bearer " \
->>>>>>> 3ae15079
   -H "Content-Type: application/json" \
   -d '{
     "documents": "https://hackrx.blob.core.windows.net/assets/policy.pdf?sv=2023-01-03&st=2025-07-04T09%3A11%3A24Z&se=2027-07-05T09%3A11%3A00Z&sr=b&sp=r&sig=N4a9OU0w0QXO6AOIBiu4bpl7AXvEZogeT%2FjUHNO7HzQ%3D",
@@ -131,11 +115,7 @@
    - Required for vector search
 
 3. **Authentication Token**:
-<<<<<<< HEAD
    - Use your own secure token for authentication
-=======
-   - Already provided: ``
->>>>>>> 3ae15079
 
 ## ✅ Pre-Submission Checklist
 
